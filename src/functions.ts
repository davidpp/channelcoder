--- conflicted
+++ resolved
@@ -1,4 +1,4 @@
-import { spawn, spawnSync } from 'node:child_process';
+import { execSync, spawn, spawnSync } from 'node:child_process';
 import { closeSync, openSync, writeSync } from 'node:fs';
 import { loadPromptFile } from './loader.js';
 import { CCProcess } from './process.js';
@@ -50,13 +50,10 @@
   // Process control
   detached?: boolean; // Run in detached mode (background)
   logFile?: string; // Log file path for detached mode output
-<<<<<<< HEAD
+  stream?: boolean; // Enable streaming output in detached mode
 
   // Docker execution
   docker?: boolean | DockerOptions; // Run in Docker container
-=======
-  stream?: boolean; // Enable streaming output in detached mode
->>>>>>> b57454d3
 }
 
 // Internal: Detect if input is a file path
@@ -261,9 +258,6 @@
 
   // Handle detached mode
   if (options.detached) {
-<<<<<<< HEAD
-    const args = await ccProcess.buildCommand(mergedOptions);
-=======
     // Enable streaming output format if stream option is set
     if (options.stream) {
       mergedOptions.outputFormat = 'stream-json';
@@ -275,8 +269,7 @@
       }
     }
 
-    const args = await process.buildCommand(mergedOptions);
->>>>>>> b57454d3
+    const args = await ccProcess.buildCommand(mergedOptions);
 
     // Set up stdio based on logFile
     let stdio: 'ignore' | ['pipe', number, number] = 'ignore';
@@ -415,31 +408,31 @@
     // Remove 'claude' from args as it's the command
     const claudeArgs = args.slice(1);
 
+    // Helper to escape single quotes for shell
+    const escapeShell = (str: string) => str.replace(/'/g, "'\\''");
+
+    // Build shell command with exec to replace process
+    let shellCommand: string;
+
     if (prompt && !options.resume && !options.continue) {
-      // Use spawnSync with input option to provide prompt while maintaining TTY
-      const result = spawnSync('claude', claudeArgs, {
-        stdio: ['pipe', 'inherit', 'inherit'],
-        input: prompt,
-        encoding: 'utf8',
-      });
-
-      if (result.error) {
-        throw result.error;
-      }
-
-      return { exitCode: result.status || 0 };
+      // Use exec with echo piped to claude
+      const escapedPrompt = escapeShell(prompt);
+      const escapedArgs = claudeArgs.map((arg) => `'${escapeShell(arg)}'`).join(' ');
+      shellCommand = `exec echo '${escapedPrompt}' | exec claude ${escapedArgs}`;
     } else {
-      // No prompt - just run claude directly with full TTY
-      const result = spawnSync('claude', claudeArgs, {
-        stdio: 'inherit',
-      });
-
-      if (result.error) {
-        throw result.error;
-      }
-
-      return { exitCode: result.status || 0 };
-    }
+      // No prompt - just exec claude directly
+      const escapedArgs = claudeArgs.map((arg) => `'${escapeShell(arg)}'`).join(' ');
+      shellCommand = `exec claude ${escapedArgs}`;
+    }
+
+    // Execute with shell, this replaces the current process
+    execSync(shellCommand, {
+      stdio: 'inherit',
+    });
+
+    // This line will never be reached because exec replaces the process
+    // But TypeScript needs a return
+    return { exitCode: 0 };
   } catch (error) {
     // This will only execute if spawnSync fails to launch
     console.error('Failed to launch Claude:', error);
